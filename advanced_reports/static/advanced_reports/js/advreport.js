$(function(){
    // gettext wrapper
    var _ = (typeof gettext == 'undefined' ? function(x) { return x; } : gettext);

    var advreport = function($elem) {
        this.adv_report      = $elem;
        this.adv_slug        = this.adv_report.data('slug');
        this.adv_url         = this.adv_report.data('link');
        this.adv_animation   = this.adv_report.data('animation');
        this.internal        = this.adv_report.data('internal');

        this.init();
    };

    $.extend(advreport.prototype, {

            init: function() {
                var instance = this;
                var adv_report = this.adv_report;
                adv_report.find('.date_range').each(function() {
                    var date_picker_options = {showOn: 'button',
                                               buttonImage: JS_STATIC_URL + 'advanced_reports/img/calendar.png',
                                               buttonImageOnly: true,
                                               dateFormat: 'yy-mm-dd',
                                               maxDate:'+0D',
                                               firstDay: 1,
                                               dayNamesMin: [_("Su"),
                                                             _("Mo"),
                                                             _("Tu"),
                                                             _("We"),
                                                             _("Th"),
                                                             _("Fr"),
                                                             _("Sa")],
                                               monthNames: [_("January"),
                                                            _("February"),
                                                            _("March"),
                                                            _("April"),
                                                            _("May"),
                                                            _("June"),
                                                            _("July"),
                                                            _("August"),
                                                            _("September"),
                                                            _("October"),
                                                            _("November"),
                                                            _("December")]};

                    $(this).datepicker(date_picker_options);
                });

                adv_report.find('.select-all').click(function(){
                    adv_report.find('.information-checkbox').attr('checked', true);
                    adv_report.find('#selector').attr('checked', true);
                    instance.update_checkboxes();
                    return false;
                });

                adv_report.find('.select-none').click(function(){
                    adv_report.find('.information-checkbox').attr('checked', false);
                    adv_report.find('#selector').attr('checked', false);
                    instance.update_checkboxes();
                    return false;
                });

                adv_report.find('.select-toggle').click(function(){
                    adv_report.find('.information-checkbox').click();
                    adv_report.find('#selector').attr('checked', false);
                    instance.update_checkboxes();
                    return false;
                });

                $('#selector').on('click', function(){
                    if ($(this).is(":checked")) {
                        $(".information-checkbox").attr("checked", "checked");
                    } else {
                        $(".information-checkbox").removeAttr("checked");
                    }
                    instance.update_checkboxes();
                });

<<<<<<< HEAD
                // workaround to fix the behaviour of enter key with modal forms.
                // with this the form should properly be submitted and it was
                // made to be as generic as possible
                $('body').on('keypress keyup', '.mbox_content input', function(e){
                    var code = e.keyCode || e.which;
                    // here using two possible selectors, since mbox, so far,
                    // it's sometimes used as an id or a class
                    var parent_element = $(this).parents('#mbox, .mbox');
                    if (code == 13) {
                        e.preventDefault();
                        parent_element.find('.mbox_footer .btn_yes').trigger('click');
                    }
                });

                adv_report.find('.multiple-action-form input[type="submit"]').click(function(){
=======
                adv_report.find('.multiple-action-form-submit').click(function(e){
                    e.preventDefault();
                    e.stopImmediatePropagation();
>>>>>>> fc62bef6
                    var method = $('#select-method').val();
                    if (method == '')
                        return false;

                    var execute = function(){
                        adv_report.find('.multiple-action-form').submit();
                    };

                    var form_dialog = adv_report.find('.' + method + '_mbox');
                    if (form_dialog.length){
                        form_dialog.show();
                    }else{
                        if ($('.confirm_' + method).data('confirm'))
                            $.mbox((_("Confirm")), $('.confirm_' + method).data('confirm'), { type: DIALOG_YES_NO, callback_closed_yes: execute});
                        else
                            execute();
                    }
                });
            },

            update_checkboxes: function() {
                this.adv_report.find('.mbox_content input[name^=checkbox]').remove();
                this.adv_report.find('.information-checkbox').each(function(){
                    var checkbox = $(this);
                    var hidden = $('#' + checkbox.attr('id').replace('checkbox_', 'hidden_checkbox_'));
                    hidden.attr('value', checkbox.is(':checked') ? 'true' : 'false');
                });
            },

            handle_lazy: function(container) {
                var adv_url = this.adv_url;
                var advreport = this;
                container.find('.lazy').each(function(){
                    var lazy_div = $(this);
                    lazy_div.html('<img class="loader" src="' + JS_STATIC_URL + 'advanced_reports/img/modybox/loading.gif" alt=""/>');
                    lazy_div.find('.loader').show();
                    var object_id = '0';
                    if (container.attr('id'))
                        object_id = container.attr('id').split('_')[1];

                    var url = adv_url + 'action/' + lazy_div.data('method') + '/' + object_id + '/';
                    $.ajax({
                        'type': 'GET',
                        'url': url,
                        'dataType': 'text',
                        'success': function(x) {
                            lazy_div.find('.loader').hide();
                            //lazy_div.removeClass('lazy');
                            lazy_div.html(x);
                            advreport.connect_row(container, false, true);
                        },
                        'error': function(x) {
                            lazy_div.find('.loader').hide();
                            lazy_div.text('error');
                        }
                    });
                });
            },

            connect_row: function(action_row, initialHide, noLazy) {
                var data_row        = action_row.prev();
                var show_options    = data_row.find('.show-options');
                var hide_options    = data_row.find('.hide-options');
                var checkbox        = data_row.find('.information-checkbox');
                var instance        = this;

                if (checkbox && checkbox.attr('id')) {
                    var id = checkbox.attr('id').replace('checkbox_', '');
                    var hidden = $('#hidden_checkbox_' + id);
                    if (hidden.length <= 0) {
                        $('#advreport_' + instance.adv_slug + ' form.multiple-action-form select').before(
                            $('<input type="hidden" />').attr('name', 'checkbox_0000_' + id)
                                        .attr('id', 'hidden_checkbox_' + id)
                                        .attr('value', false)
                        );
                    }
                }

                if (initialHide && $('.action-row').length > 1)
                    collapse_row();
                else
                    expand_row();

                function expand_row()
                {
                    if (instance.adv_animation == 'True')
                        action_row.slideDown('fast');
                    else
                        action_row.show();

                    show_options.hide();
                    hide_options.show();

                    // gore code voor IE te fixen
                    setTimeout(function(){
                        action_row.find('input:text').eq(0).focus();
                    }, 100);

                    if (!noLazy)
                        instance.handle_lazy(action_row);
                }

                function collapse_row()
                {
                    if (instance.adv_animation == 'True')
                        action_row.slideUp('fast');
                    else
                        action_row.hide();
                    show_options.show();
                    hide_options.hide();
                }

                function handle_checkbox_click()
                {
                    var hidden = $('#' + checkbox.attr('id').replace('checkbox_', 'hidden_checkbox_'));
                    hidden.attr('value', checkbox.is(':checked') ? 'true' : 'false');
                    if (!checkbox.is(':checked'))
                        $('#selector').attr('checked', false);
                }

                data_row.unbind().click(function(e){
                    if (action_row.is(':visible')) collapse_row(); else expand_row();
                    if (action_row.hasClass('empty-row'))
                    {
                        checkbox.attr('checked', !checkbox.attr('checked'));
                        handle_checkbox_click();
                    }
                    e.stopPropagation();
                });

                data_row.find('a').each(function(){
                    var link = $(this);
                    // Make sure we can click on links without funny stuff happening.
                    link.unbind().click(function(e){ e.stopPropagation(); });
                });

                show_options.unbind().click(function(){ expand_row(); return false; });
                hide_options.unbind().click(function(){ collapse_row(); return false; });

                action_row.find('.action-form').each(function(){
                    var form = $(this);
                    instance.connect_form(form, action_row, data_row);
                });

                action_row.find('.collapse-form').each(function(){
                    $(this).addClass('inline').removeClass('limit-width');
                });

                action_row.find('.action-link').each(function(){
                    var link = $(this);
                    if (!link.hasClass('form-via-ajax')) {
                        instance.connect_link(link, action_row, data_row);
                    }
                });

                checkbox.click(function(e){
                    handle_checkbox_click();
                    e.stopPropagation();
                });
                if (checkbox && checkbox.attr('id')){
                    handle_checkbox_click();
                }

                action_row.find('.form-via-ajax').each(function(){
                    var link = $(this);

                    link.unbind().click(function(){
                        var action_name = link.text();
                        var title = link.data('confirm');
                        if (!title || title == "") {
                            title = action_name;
                        }
                        var submit_caption = link.data('submit');
                        if (!submit_caption || submit_caption == "") {
                            submit_caption = action_name;
                        }

                        $.mbox_ajax_form(
                            title,
                            link.attr("href"),
                            submit_caption,
                            {
                                'width': '600px',
                                'response_type': RESPONSE_JSON,
                                'callback_ajax_posted_success': function(mbox_element, data){
                                    instance.replace_rows(data, action_row, data_row, link.data('next') == true);
                                    if(instance.internal){
                                        setTimeout(refresh_reports, 500);
                                    }
                                    return true;
                                }
                            }
                        );

                        return false;
                    });
                });
            },

            recycle: function() {
                var counter = 0;
                this.adv_report.find('.table-row').each(function(){
                    $(this).removeClass('alternate');
                    if ((counter % 4) >= 2) {
                        $(this).addClass('alternate');
                    }

                    counter++;
                });
            },

            replace_rows: function(data, action_row, data_row, next_on_success) {
                var instance = this,
                    probe = $(data),
                    new_rows,
                    is_table_layout = false,
                    next_data_row,
                    next_action_row;

                if (probe.get(0).tagName == 'TR') {
                    new_rows = $('<table>' + data + '</table>');
                    is_table_layout = true;
                } else {
                    new_rows = $('<div>' + data + '</div>');
                }

                var new_action_row = new_rows.find('.action-row'),
                    new_data_row = new_action_row.prev(),
                    selector = $('body').find('#' + new_action_row.eq(0).attr('id'));

                if (is_table_layout) {
                    next_data_row = selector.next(); //.find('.information-row');
                    next_action_row = selector.next().next(); //.find('.action-row');
                } else {
                    next_data_row = selector.parent().next().find('.information-row');
                    next_action_row = selector.parent().next().find('.action-row');
                }

                new_data_row = new_data_row.insertBefore(data_row);
                new_action_row = new_action_row.insertBefore(data_row);
                data_row.remove();
                action_row.remove();
                instance.connect_row(new_action_row, false);

                // var next_data_row = new_action_row.next(),
                //     next_action_row = new_action_row.next().next();

                instance.recycle();

                $(document).trigger('newElements', new_action_row);

                if (new_action_row.find('.success').length > 0)
                {
                    show_notice(new_action_row.find('.success').text());
                    if (next_on_success)
                    {
                        next_action_row.show();
                        next_data_row.find('.show-options').hide();
                        next_data_row.find('.hide-options').show();
                        setTimeout(function(){
                            next_action_row.find('input:text').eq(0).focus();
                        }, 100);
                        instance.handle_lazy(next_action_row);
                        new_action_row.hide();
                        new_data_row.find('.show-options').show();
                        new_data_row.find('.hide-options').hide();
                    }
                    else
                    {
                        new_action_row.show();
                        new_data_row.find('.show-options').hide();
                        new_data_row.find('.hide-options').show();
                    }
                }
            },

            connect_form: function(form, action_row, data_row) {
                var instance = this;
                var submitting = [false];
                function submit_form()
                {
                    var execute = function(){
                        if (submitting[0]){
                            // If we were already executing this action, do nothing.
                            // This behavior is called 'debouncing'.
                            return;
                        }
                        submitting[0] = true;
                        $.ajax({
                            'type': 'POST',
                            'url': form.attr('action').replace('/action/', '/ajax/'),
                            'dataType': 'text',
                            'data': form.serialize(),
                            'success': function (x) {
                                submitting[0] = false;
                                if (instance.internal) {
                                    refresh_reports();
                                } else {
                                    instance.replace_rows(x, action_row, data_row, form.data('next') == true);
                                }
                            },
                            'error': function(x) {
                                submitting[0] = false;
                                $.mbox_error(_("Alert"), x.responseText);
                            }
                        });
                    };

                    if (form.data('confirm'))
                        $.mbox((_("Confirm")), form.data('confirm'), { type: DIALOG_YES_NO, callback_closed_yes: execute});
                    else
                        execute();

                    return false;
                }

                // var submit_button = form.find('.action-submit');
                form.off('submit');
                form.on('submit', submit_form);
                //form.find('input[type=text]').last().keypress(function(e) { if (e.which == 13) { submit_form(); return false; } } );
            },

            connect_link: function(link, action_row, data_row) {
                var instance = this;

                redirect = link.attr('href').indexOf('_view_with_redirect') != -1;

                if (link.attr('href').indexOf('_view') != -1 || redirect) {
                    if (!link.data('ajax'))
                        return;

                    link.unbind().click(function(){
                        var execute = function()
                        {
                            link.find('.loader').show();
                            if (link.attr('href').indexOf('_view_with_redirect') != -1) {
                                window.location.href = link.attr('href');
                            } else {
                                $.ajax({
                                    'type': 'GET',
                                    'url': link.attr('href'),
                                    'dataType': 'text',
                                    'success': function(x) {
                                        link.find('.loader').hide();
                                        $.mbox(link.text(), x, {
                                            'width': '700px'
                                        });
                                    },
                                    'error': function(x) {
                                        link.find('.loader').hide();
                                        $.mbox_error(_("Alert"), x.responseText);
                                    }
                                });
                            }
                        };

                        if (link.data('confirm'))
                            $.mbox((_("Confirm")), link.data('confirm'), { type: DIALOG_YES_NO, callback_closed_yes: execute});
                        else
                            execute();
                        return false;
                    });
                }
                else {
                    link.unbind().click(function(){
                        var execute = function()
                        {
                            link.find('.loader').show();
                            $.ajax({
                                'type': 'POST',
                                'url': link.attr('href').replace('/action/', '/ajax/'),
                                'data': $('#csrf_form').serialize(),
                                'dataType': 'text',
                                'success': function(x) {
                                    link.find('.loader').hide();
                                    if(instance.internal){
                                        refresh_reports();
                                    } else {
                                        instance.replace_rows(x, action_row, data_row, link.data('next') == true);
                                    }
                                },
                                'error': function(x) {
                                    link.find('.loader').hide();
                                    $.mbox_error(_("Alert"), x.responseText);
                                }
                            });
                        };

                        if (link.data('confirm'))
                            $.mbox((_("Confirm")), link.data('confirm'), { type: DIALOG_YES_NO, callback_closed_yes: execute});
                        else
                            execute();
                        return false;
                    });
                }
            },

            connect_page: function() {
                var instance = this;
                this.adv_report.find('.action-row').each(function(){
                    // hide by default, can be overwritten if object has class 'initial_show'
                    instance.connect_row($(this), !$(this).hasClass('initial_show'));
                });

                instance.handle_lazy($('.help-text'));
                instance.recycle();
            }
        });

    var reports = {};
    function register_advreports() {
        reports = {};
        $('.advreport').each(function(){
            var slug = $(this).data('slug');
            $(this).find('form.multiple-action-form input[name^="checkbox_"]:hidden').remove();
            if (! (slug in reports)) {
                var advr = new advreport($(this));
                reports[slug] = advr;
            }
        });
    }

    function connect_advreports() {
        register_advreports();
        for (var slug in reports) {
            reports[slug].connect_page();
        }
    }

    function refresh_reports() {
        var url;
        if(window.location.hash){
            url = window.location.hash.replace("#page:", "");
        } else {
            url = window.location.href;
        }
        $.get(
            url,
            function (data) {
                var newContainers = [];
                var html = $.parseHTML(data);
                $(html).find(".advreport").each(function () {
                    newContainers.push($(this));
                });
                $('.advreport').each(function () {
                    var newContent = newContainers.shift();
                    // Only load once
                    $(this).empty();
                    $(this).html(newContent.html());
                });
                connect_advreports();
                $(".initial_show").show();
            }
        );
    }

    $(document).unbind('paginatorPageReplaced', connect_advreports);
    $(document).bind('paginatorPageReplaced', connect_advreports);
    $(document).unbind('tabLoaded', connect_advreports);
    $(document).bind('tabLoaded', connect_advreports);
    connect_advreports();
});<|MERGE_RESOLUTION|>--- conflicted
+++ resolved
@@ -77,7 +77,6 @@
                     instance.update_checkboxes();
                 });
 
-<<<<<<< HEAD
                 // workaround to fix the behaviour of enter key with modal forms.
                 // with this the form should properly be submitted and it was
                 // made to be as generic as possible
@@ -92,12 +91,9 @@
                     }
                 });
 
-                adv_report.find('.multiple-action-form input[type="submit"]').click(function(){
-=======
                 adv_report.find('.multiple-action-form-submit').click(function(e){
                     e.preventDefault();
                     e.stopImmediatePropagation();
->>>>>>> fc62bef6
                     var method = $('#select-method').val();
                     if (method == '')
                         return false;
