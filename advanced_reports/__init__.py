--- conflicted
+++ resolved
@@ -1,8 +1,4 @@
-<<<<<<< HEAD
-__version__ = '0.9.13'
-=======
 __version__ = '0.9.14'
->>>>>>> fc62bef6
 
 
 REGISTRY = {}
