{% extends "advanced_reports/backoffice/base.html" %}
{% load i18n widget_tweaks %}

{% block header-title-wrapper %}{% endblock %}

<<<<<<< HEAD
{% block content %}

<form class="form-signin" role="form"
        action="{{ request.path }}" method="post" id="login-form">

    {% csrf_token %}
    
=======
{% block content-override %}
<form class="form-signin" action="{{ request.path }}" method="post" id="login-form">{% csrf_token %}
>>>>>>> 075180a8
    <h1>{{ backoffice.title }}</h1>

    <div class="container">

        <div class="col-md-4">

        </div>

        <!-- col-md-8 -->
        <div class="col-md-8">
            
            <h2 class="form-signin-heading">{% trans "Please sign in" %}</h2>
            <p class="introduction">
                {% blocktrans %}To get the full experience to our awesome helpdesk, please sign in!{% endblocktrans %}
            </p>

            {% include "advanced_reports/backoffice/_form_errors.html" %}

            <div class="form-group">
                {{ form.username.label_tag }}
                {{ form.username|add_class:"form-control"|attr:"autofocus"|attr:_("placeholder:Username") }}
                {% if not form.this_is_the_login_form.errors %}{{ form.username.errors }}{% endif %}
            </div>

            <div class="form-group">
                {{ form.password.label_tag }}
                {{ form.password|add_class:"form-control"|attr:_("placeholder:Password") }}
                {% if not form.this_is_the_login_form.errors %}{{ form.password.errors }}{% endif %}
            </div>

            <input type="hidden" name="this_is_the_login_form" value="1" />
            <input type="hidden" name="next" value="{{ next }}" />

            <button class="btn btn-lg btn-primary btn-block" type="submit">{% trans "Sign in" %}</button>

        </div>
        <!-- /col-md-8 -->
</form>
{% endblock %}<|MERGE_RESOLUTION|>--- conflicted
+++ resolved
@@ -3,18 +3,12 @@
 
 {% block header-title-wrapper %}{% endblock %}
 
-<<<<<<< HEAD
-{% block content %}
-
+{% block content-override %}
 <form class="form-signin" role="form"
         action="{{ request.path }}" method="post" id="login-form">
 
     {% csrf_token %}
-    
-=======
-{% block content-override %}
-<form class="form-signin" action="{{ request.path }}" method="post" id="login-form">{% csrf_token %}
->>>>>>> 075180a8
+
     <h1>{{ backoffice.title }}</h1>
 
     <div class="container">
