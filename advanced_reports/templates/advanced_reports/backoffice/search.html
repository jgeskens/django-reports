{% load i18n %}

<script type="text/ng-template" id="/search.html">

<div class="page">
    <header class="main-header" bo-parallax>
        <div class="container">
            <h1>{% trans "Search results for '{{ params.query }}'" %}</h1>
        </div>
    </header>

    <div class="container main-content">
    <!-- page -->
    <div class="row" ng-init="search(params.query, params.model)">
        <div class="col-xs-5 col-md-3">
            <div class="panel panel-default">
                <div class="panel-heading">
                    <h2 class="panel-title">{% trans "Refine search" %}</h2>
                </div>

                <ul class="list-group">
                    <li class="list-group-item" ng-class="{active: !params.model}">
                        <a ng-show="params.model" href="{% verbatim %}#/search/{{ params.query|uriencode }}{% endverbatim %}">{% trans "Show all" %}</a>
                        <span ng-hide="params.model">{% trans "Show all" %}</span>
                    </li>
                    {% verbatim %}
                    <li class="list-group-item" ng-repeat="model_count in search_results.model_counts" ng-class="{active: params.model == model_count.meta.slug}">
                        <a ng-hide="params.model == model_count.meta.slug" href="#/search/{{ params.query|uriencode }}/{{ model_count.meta.slug|uriencode }}/">{{ model_count.meta.verbose_name_plural|capitalize }}</a>
                        <span ng-show="params.model == model_count.meta.slug">{{ model_count.meta.verbose_name_plural|capitalize }}</span>
                        <span class="badge pull-right">{{ model_count.count }}</span>
                    </li>
                    {% endverbatim %}
                </ul>
            </div>
        </div>

        <div class="col-xs-7 col-md-9">
            <!-- panel -->
            {% verbatim %}
            <div class="panel panel-default" ng-repeat="result in search_results.results">

<<<<<<< HEAD
                <div class="panel-body">
                    <header>
                        <h2><a href="{{ root_url }}{{ get_url(result.route) }}">{{ result.title }}</a></h2>
                        <span>{{ result.meta.verbose_name }}</span>
                    </header>

                    <div class="content">
                        <div class="btn-group">
                            <a ng-repeat="tab in result.meta.tabs|filter:isVisibleTab" href="{{ root_url }}{{ get_url(result.route, {tab: tab.slug}) }}" class="btn btn-default" >{{ tab.title }}</a>
                        </div>
=======
                <div class="panel-heading">
                    <h2><a href="{{ root_url }}#{{ result.path }}">{{ result.title }}</a></h2>
                    <span>{{ result.meta.verbose_name }}</span>
                </div>

                <div class="panel-body">
                    <div class="btn-group">
                        <a ng-repeat="tab in result.meta.tabs|filter:isVisibleTab" href="{{ root_url }}#{{ result.path }}{{ tab.slug }}" class="btn btn-default" >{{ tab.title }}</a>
>>>>>>> 58db054e
                    </div>
                </div>
            </div>
            {% endverbatim %}
            <!-- /panel -->
        </div>
    </div>
    </div>
    <!-- /page -->
</div>
</script>
<|MERGE_RESOLUTION|>--- conflicted
+++ resolved
@@ -39,27 +39,14 @@
             {% verbatim %}
             <div class="panel panel-default" ng-repeat="result in search_results.results">
 
-<<<<<<< HEAD
-                <div class="panel-body">
-                    <header>
-                        <h2><a href="{{ root_url }}{{ get_url(result.route) }}">{{ result.title }}</a></h2>
-                        <span>{{ result.meta.verbose_name }}</span>
-                    </header>
-
-                    <div class="content">
-                        <div class="btn-group">
-                            <a ng-repeat="tab in result.meta.tabs|filter:isVisibleTab" href="{{ root_url }}{{ get_url(result.route, {tab: tab.slug}) }}" class="btn btn-default" >{{ tab.title }}</a>
-                        </div>
-=======
                 <div class="panel-heading">
-                    <h2><a href="{{ root_url }}#{{ result.path }}">{{ result.title }}</a></h2>
+                    <h2><a href="{{ root_url }}{{ get_url(result.route) }}">{{ result.title }}</a></h2>
                     <span>{{ result.meta.verbose_name }}</span>
                 </div>
 
                 <div class="panel-body">
                     <div class="btn-group">
                         <a ng-repeat="tab in result.meta.tabs|filter:isVisibleTab" href="{{ root_url }}#{{ result.path }}{{ tab.slug }}" class="btn btn-default" >{{ tab.title }}</a>
->>>>>>> 58db054e
                     </div>
                 </div>
             </div>
